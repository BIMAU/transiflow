--- conflicted
+++ resolved
@@ -5,10 +5,6 @@
 import numpy
 import sys
 import os
-<<<<<<< HEAD
-=======
-
->>>>>>> 02f9a15d
 import fvm
 
 import HYMLS
@@ -121,15 +117,6 @@
 
         self.comm = comm
 
-<<<<<<< HEAD
-        # disables output from MPI ranks!=0
-        HYMLS.Tools.InitializeIO(self.comm)
-
-        # do the same for Python output:
-        if self.comm.MyPID() != 0:
-            self._original_stdout = sys.stdout
-            print('PID %d will now disable output to stdout' % (self.comm.MyPID()))
-=======
         # Disable HYMLS output from MPI ranks != 0
         HYMLS.Tools.InitializeIO(self.comm)
 
@@ -137,7 +124,6 @@
         self._original_stdout = sys.stdout
         if self.comm.MyPID() != 0:
             print('PID %d: Disable output to stdout' % self.comm.MyPID())
->>>>>>> 02f9a15d
             sys.stdout = open(os.devnull, 'w')
 
         self.parameters = parameters
@@ -178,15 +164,9 @@
 
     def __del__(self):
         if self.comm.MyPID() != 0:
-<<<<<<< HEAD
             print('PID %d will now re-enable output to stdout' % (self.comm.MyPID()))
             sys.stdout.close()
             sys.stdout = self._original_stdout
-=======
-            sys.stdout.close()
-            sys.stdout = self._original_stdout
-            print('PID %d: Re-enable output to stdout' % self.comm.MyPID())
->>>>>>> 02f9a15d
 
     def get_teuchos_parameters(self):
         teuchos_parameters = convert_parameters(self.parameters)
